import { SorobanRpc } from '@stellar/stellar-sdk';
import { fork } from 'child_process';
import { runCollector } from './collector.js';
import { EventType, PriceUpdateEvent } from './events.js';
import { PoolEventHandler } from './pool_event_handler.js';
<<<<<<< HEAD
import { BlendHelper } from './utils/blend_helper.js';
import { APP_CONFIG } from './utils/config.js';
=======
import { BlendHelper } from './utils/soroban_helper.js';
>>>>>>> cb5a8b0d
import { AuctioneerDatabase } from './utils/db.js';
import { logger } from './utils/logger.js';
import { sendEvent } from './utils/messages.js';

console.log;

async function main() {
  // spawn child processes
  const worker = fork('./lib/worker.js', [], { env: { ...process.env, PROCESS_NAME: 'worker' } });
  const bidder = fork('./lib/bidder.js', [], { env: { ...process.env, PROCESS_NAME: 'bidder' } });
  let shutdownExpected = false;
  let collectorInterval: NodeJS.Timeout | null = null;

  const db = AuctioneerDatabase.connect();
  const rpc = new SorobanRpc.Server(APP_CONFIG.rpcURL, { allowHttp: true });

  function shutdown(fromChild: boolean = false) {
    console.log('Shutting down auctioneer...');
    shutdownExpected = true;
    // stop collector
    if (collectorInterval) {
      clearInterval(collectorInterval);
    }
    // wait 7s for worker and bidder to finish processing current events
    // then stop child processes and exit
    setTimeout(() => {
      db.close();
      if (worker) {
        worker.kill();
      }
      if (bidder) {
        bidder.kill();
      }
      console.log('Auctioneer shutdown complete.');
      process.exit(fromChild ? 1 : 0);
    }, 7000);
  }

  worker.on('exit', (code, signal) => {
    if (!shutdownExpected) {
      console.log(`Worker exited with code ${code} and signal ${signal} - shutting down app.`);
      shutdown(true);
    }
  });

  bidder.on('exit', (code, signal) => {
    if (!shutdownExpected) {
      console.log(`Bidder exited with code ${code} and signal ${signal} - shutting down app.`);
      shutdown(true);
    }
  });

  worker.on('error', (error) => {
    if (!shutdownExpected) {
      console.log(`Worker errored with ${error} - shutting down app.`);
      shutdown(true);
    }
  });

  bidder.on('error', (error) => {
    if (!shutdownExpected) {
      console.log(`Bidder errored with ${error} - shutting down app.`);
      shutdown(true);
    }
  });

  process.on('SIGTERM', () => shutdown());
  process.on('SIGINT', () => shutdown());

  console.log('Auctioneer started successfully.');

  // update price on startup
  const event: PriceUpdateEvent = {
    type: EventType.PRICE_UPDATE,
    timestamp: Date.now(),
  };
  sendEvent(worker, event);

  collectorInterval = setInterval(async () => {
    try {
      let blend_helper = new BlendHelper();
      let pool_event_handler = new PoolEventHandler(db, blend_helper);
      await runCollector(worker, bidder, db, rpc, APP_CONFIG.poolAddress, pool_event_handler);
    } catch (e: any) {
      logger.error(`Error in collector`, e);
    }
  }, 1000);
}

main().catch((error) => {
  console.error('Unhandled error in main', error);
  process.exit(1);
});<|MERGE_RESOLUTION|>--- conflicted
+++ resolved
@@ -3,15 +3,11 @@
 import { runCollector } from './collector.js';
 import { EventType, PriceUpdateEvent } from './events.js';
 import { PoolEventHandler } from './pool_event_handler.js';
-<<<<<<< HEAD
-import { BlendHelper } from './utils/blend_helper.js';
 import { APP_CONFIG } from './utils/config.js';
-=======
-import { BlendHelper } from './utils/soroban_helper.js';
->>>>>>> cb5a8b0d
 import { AuctioneerDatabase } from './utils/db.js';
 import { logger } from './utils/logger.js';
 import { sendEvent } from './utils/messages.js';
+import { BlendHelper } from './utils/soroban_helper.js';
 
 console.log;
 

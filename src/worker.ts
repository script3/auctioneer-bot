--- conflicted
+++ resolved
@@ -1,24 +1,9 @@
-<<<<<<< HEAD
-import { BlendHelper } from './utils/blend_helper.js';
-=======
-import { Network } from '@blend-capital/blend-sdk';
-import { SorobanHelper } from './utils/soroban_helper.js';
->>>>>>> cb5a8b0d
 import { AuctioneerDatabase } from './utils/db.js';
 import { logger } from './utils/logger.js';
 import { deadletterEvent, readEvent } from './utils/messages.js';
+import { SorobanHelper } from './utils/soroban_helper.js';
 import { WorkHandler } from './work_handler.js';
 
-<<<<<<< HEAD
-=======
-const RPC_URL = process.env.RPC_URL as string;
-const PASSPHRASE = process.env.NETWORK_PASSPHRASE as string;
-const POOL_ADDRESS = process.env.POOL_ADDRESS as string;
-const BACKSTOP_ADDRESS = process.env.BACKSTOP_ADDRESS as string;
-const COMET_ID = process.env.COMET_ID as string;
-const USDC_ID = process.env.USDC_ID as string;
-
->>>>>>> cb5a8b0d
 async function main() {
   const db = AuctioneerDatabase.connect();
 
@@ -28,9 +13,6 @@
       try {
         const timer = Date.now();
         logger.info(`Processing: ${message?.data}`);
-<<<<<<< HEAD
-        const blendHelper = new BlendHelper();
-=======
         const blendHelper = new SorobanHelper(
           network,
           POOL_ADDRESS,
@@ -38,7 +20,6 @@
           COMET_ID,
           USDC_ID
         );
->>>>>>> cb5a8b0d
         const eventHandler = new WorkHandler(db, blendHelper);
         await eventHandler.processEventWithRetryAndDeadletter(appEvent);
         logger.info(
